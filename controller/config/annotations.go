--- conflicted
+++ resolved
@@ -250,7 +250,6 @@
 	return aws.String(s), nil
 }
 
-<<<<<<< HEAD
 func parseIpAddressType(s string) (*string, error) {
 	switch {
 	case s == "":
@@ -261,10 +260,7 @@
 	return aws.String(s), nil
 }
 
-func parseInt(s string) *int64 {
-=======
 func parseInt(s string, d *int64) *int64 {
->>>>>>> 3048a094
 	i, err := strconv.ParseInt(s, 10, 64)
 	if err != nil {
 		if s != "" {
